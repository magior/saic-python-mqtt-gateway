--- conflicted
+++ resolved
@@ -68,14 +68,9 @@
         self.refresh_mode = RefreshMode.OFF
         self.previous_refresh_mode = RefreshMode.OFF
         self.properties = {}
-<<<<<<< HEAD
-        self.__remote_ac_temp = None
-        self.__remote_ac_running = False
-        self.__scheduler = scheduler
-=======
         self.__remote_ac_temp: int = DEFAULT_AC_TEMP
         self.__remote_ac_running: bool = False
->>>>>>> f01880a1
+        self.__scheduler = scheduler
 
     def set_refresh_period_active(self, seconds: int):
         self.publisher.publish_int(self.get_topic(mqtt_topics.REFRESH_PERIOD_ACTIVE), seconds)
