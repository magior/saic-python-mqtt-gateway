--- conflicted
+++ resolved
@@ -625,10 +625,8 @@
     def has_heated_seats(self):
         return self.__get_property_value('HeatedSeat') == '0'
 
-<<<<<<< HEAD
     def supports_target_soc(self):
         return self.__get_property_value('BType') == '1'
-=======
     def get_actual_battery_capacity(self) -> float | None:
         if self.__total_battery_capacity is not None and self.__total_battery_capacity > 0:
             return float(self.__total_battery_capacity)
@@ -640,7 +638,6 @@
             return 51.0
         else:
             return None
->>>>>>> 7532c357
 
     def __get_property_value(self, property_name: str) -> str | None:
         if property_name in self.properties:
