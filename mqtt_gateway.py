--- conflicted
+++ resolved
@@ -171,13 +171,8 @@
                     match payload.strip().lower():
                         case 'off':
                             LOG.info('A/C will be switched off')
-<<<<<<< HEAD
                             await self.saic_api.stop_ac(self.vin_info.vin)
-                        case 'blowingOnly':
-=======
-                            self.saic_api.stop_ac(self.vin_info)
                         case 'blowingonly':
->>>>>>> f985d84d
                             LOG.info('A/C will be set to blowing only')
                             await self.saic_api.start_ac_blowing(self.vin_info.vin)
                         case 'on':
